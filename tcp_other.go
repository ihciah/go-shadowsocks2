--- conflicted
+++ resolved
@@ -2,11 +2,7 @@
 
 package main
 
-<<<<<<< HEAD
-import "github.com/shadowsocks/go-shadowsocks2/core"
-=======
 import "net"
->>>>>>> de996c88
 
 func redirLocal(addr, server string, shadow func(net.Conn) net.Conn) {
 	logf("TCP redirect not supported")
