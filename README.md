# go-shadowsocks2

A fresh implementation of Shadowsocks in Go.

GoDoc at https://godoc.org/github.com/shadowsocks/go-shadowsocks2/


## Features

- SOCKS5 proxy 
- Support for Netfilter TCP redirect (IPv6 should work but not tested)
- UDP tunneling (e.g. relay DNS packets)
- TCP tunneling (e.g. benchmark with iperf3)


## Install

```sh
<<<<<<< HEAD
go get github.com/shadowsocks/go-shadowsocks2
=======
go get -u -v github.com/riobard/go-shadowsocks2
>>>>>>> 3e9aaf3c
```


## Basic Usage

### Key generation

A random key is almost always better than a password. You can generate a base64url-encoded 16-byte random key with

```sh
go-shadowsocks2 -keygen 16
```


### Server

Start a server listening on port 8848 using `aes-128-gcm` AEAD cipher with a base64url-encoded 16-byte key.


```sh
go-shadowsocks2 -s :8488 -cipher aes-128-gcm -key k5yEIX5ciUDpkpdtvZm7zQ== -verbose
```



### Client

Start a client connecting to the above server. The client listens on port 1080 for incoming SOCKS5 
connections, and tunnels UDP packets received on port 1080 and port 1081 to 8.8.8.8:53 and 8.8.4.4:53 
respectively. 

```sh
go-shadowsocks2 -c [server_address]:8488 -cipher aes-128-gcm -key k5yEIX5ciUDpkpdtvZm7zQ== \
    -socks :1080 -udptun :1080=8.8.8.8:53,:1081=8.8.4.4:53 -verbose
```



## Advanced Usage


### Netfilter TCP redirect (Linux only)

The client offers `-redir` and `-redir6` (for IPv6) options to handle TCP connections 
redirected by Netfilter on Linux. The feature works similar to `ss-redir` from `shadowsocks-libev`.


Start a client listening on port 1082 for redirected TCP connections and port 1083 for redirected
TCP IPv6 connections.

```sh
go-shadowsocks2 -c [server_address]:8488 -cipher aes-128-gcm -key k5yEIX5ciUDpkpdtvZm7zQ== \
    -redir :1082 -redir6 :1083
```


### TCP tunneling

The client offers `-tcptun [local_addr]:[local_port]=[remote_addr]:[remote_port]` option to tunnel TCP.
For example it can be used to proxy iperf3 for benchmarking.

Start iperf3 on the same machine with the server.

```sh
iperf3 -s
```

By default iperf3 listens on port 5201.

Start a client on the same machine with the server. The client listens on port 1090 for incoming connections
and tunnels to localhost:5201 where iperf3 is listening.

```sh
go-shadowsocks2 -c [server_address]:8488 -cipher aes-128-gcm -key k5yEIX5ciUDpkpdtvZm7zQ== \
    -tcptun :1090=localhost:5201
```

Start iperf3 client to connect to the tunneld port instead

```sh
iperf3 -c localhost -p 1090
```


## TODO

- Test coverage
- Binary releases for common platforms



## Design Principles

The code base strives to

- be idiomatic Go and well organized;
- use fewer external dependences as reasonably possible;
- only include proven modern ciphers;
<|MERGE_RESOLUTION|>--- conflicted
+++ resolved
@@ -16,11 +16,7 @@
 ## Install
 
 ```sh
-<<<<<<< HEAD
-go get github.com/shadowsocks/go-shadowsocks2
-=======
 go get -u -v github.com/riobard/go-shadowsocks2
->>>>>>> 3e9aaf3c
 ```
 
 
